--- conflicted
+++ resolved
@@ -71,8 +71,11 @@
         rclcpp::TimerBase::SharedPtr looper_;
 
         // Eigen::Vector2d Xx_ = {0, 0}, Xy_ = {0, 0}, Xa_ = {0, 0}, Xz_ = {0, 0};
+        // Eigen::Vector2d Xx_ = {0, 0}, Xy_ = {0, 0}, Xa_ = {0, 0}, Xz_ = {0, 0};
         // Eigen::Matrix2d Px_ = Eigen::Matrix2d::Constant(1e3),
         //                 Py_ = Eigen::Matrix2d::Constant(1e3),
+        //                 Pa_ = Eigen::Matrix2d::Constant(1e3),
+        //                 Pz_ = Eigen::Matrix2d::Constant(1e3);
         //                 Pa_ = Eigen::Matrix2d::Constant(1e3),
         //                 Pz_ = Eigen::Matrix2d::Constant(1e3);
 
@@ -385,13 +388,7 @@
             //      Required for terminal printing during demonstration.
 
             (void) msg;
-<<<<<<< HEAD
             
-=======
-
-            
-
->>>>>>> a2715025
             // --- FIXME ---
             // Ybaro_ = ...
             // Correct z
