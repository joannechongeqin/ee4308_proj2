--- conflicted
+++ resolved
@@ -130,39 +130,16 @@
         nav_msgs::msg::Path smooth(const geometry_msgs::msg::PoseStamped &start, const geometry_msgs::msg::PoseStamped &goal)
         {
             // odom_drone_; // use odom_drone_ to get the estimated odometry of the drone.
-<<<<<<< HEAD
-            std::vector<double> directionVector = {(goal.pose.position.x - start.pose.position.x), (goal.pose.position.y - start.pose.position.y), (goal.pose.position.z - start.pose.position.z)};
-            double pathLength;
-            int numPoints;
-=======
+
             // std::cout << "odom_drone_: " << odom_drone_.pose.pose.position.x << ", " << odom_drone_.pose.pose.position.y << ", " << odom_drone_.pose.pose.position.z << std::endl;
             // std::cout << "start: " << start.pose.position.x << ", " << start.pose.position.y << ", " << start.pose.position.z << std::endl;
             // ^ seems like they are the same 
 
->>>>>>> 88d472d1
             nav_msgs::msg::Path plan;
             // --- FIXME ---
             // params_.interval;
             // --- Remove the following code after fixing ---
             geometry_msgs::msg::PoseStamped pose_stamped;
-<<<<<<< HEAD
-            pose_stamped.pose.position.x = start.pose.position.x; 
-            pose_stamped.pose.position.y = start.pose.position.y; 
-            pose_stamped.pose.position.z = start.pose.position.z; 
-            plan.poses.push_back(pose_stamped);
-
-            pathLength = sqrt(pow((goal.pose.position.x - start.pose.position.x), 2) + pow((goal.pose.position.y - start.pose.position.y), 2) + pow((goal.pose.position.z - start.pose.position.z), 2));
-            numPoints = pathLength/(params_.average_vel * params_.interval);
-            std::vector<double> unitVector = {directionVector[0]/pathLength, directionVector[1]/pathLength, directionVector[2]/pathLength};
-            
-            for (int i = 0; i < numPoints; i++){
-                pose_stamped.pose.position.x = pose_stamped.pose.position.x + (unitVector[0] * params_.interval);
-                pose_stamped.pose.position.y = pose_stamped.pose.position.y + (unitVector[1] * params_.interval);
-                pose_stamped.pose.position.z = pose_stamped.pose.position.z + (unitVector[2] * params_.interval);
-                plan.poses.push_back(pose_stamped);
-            }
-            
-=======
             
             // interpolate straight line points at regular interval
             double dx = goal.pose.position.x - start.pose.position.x;
@@ -183,13 +160,11 @@
             }
             
             // add goal point to final plan
->>>>>>> 88d472d1
+
             pose_stamped.pose.position.x = goal.pose.position.x; 
             pose_stamped.pose.position.y = goal.pose.position.y; 
             pose_stamped.pose.position.z = goal.pose.position.z; 
             plan.poses.push_back(pose_stamped);
-<<<<<<< HEAD
-=======
 
             // print plan
             // std::cout << "plan from " << start.pose.position.x << ", " << start.pose.position.y << ", " << start.pose.position.z 
@@ -197,7 +172,6 @@
             // for (auto &pose : plan.poses) {
             //     std::cout << pose.pose.position.x << ", " << pose.pose.position.y << ", " << pose.pose.position.z << std::endl;
             // }
->>>>>>> 88d472d1
             
             // --- EOFIXME ---
 
